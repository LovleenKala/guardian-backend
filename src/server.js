--- conflicted
+++ resolved
@@ -1,170 +1,75 @@
-require('dotenv').config();
-const express = require('express');
-const path = require('path');
-require('./config/db'); // init DB
-const { errorHandler, notFound } = require('./middleware/error');
-const rateLimit = require('express-rate-limit');
-const swaggerUi = require('swagger-ui-express');
-const swaggerJsdoc = require('swagger-jsdoc');
-
-const app = express();
-app.set('trust proxy', 1);
-app.use(express.json({ limit: '1mb' }));
-app.use(express.urlencoded({ extended: true }));
-
-// Global API rate limit
-const apiLimiter = rateLimit({
-  windowMs: 15 * 60 * 1000,
-  limit: 300,
-  standardHeaders: true,
-  legacyHeaders: false,
-  handler: (_req, res) => {
-    res.status(429).json({
-      type: 'https://docs.api/errors/too-many-requests',
-      title: 'Too Many Requests',
-      status: 429,
-      detail: 'Rate limit exceeded. Try again in 15 minutes.'
-    });
-  }
-});
-<<<<<<< HEAD
-
-app.use(limiter);
-
-
-// Swagger Setup
-const swaggerOptions = {
-  definition: {
-    openapi: '3.0.0',
-    info: {
-      title: 'Guardian API',
-      version: '1.0.0',
-      description: 'API documentation with Swagger UI and Redoc'
-    }
-  },
-  components: {
-    securitySchemes: {
-      bearerAuth: {
-        type: 'http',
-        scheme: 'bearer',
-        bearerFormat: 'JWT',
-      },
-    },
-  },
-  security: [
-    {
-      bearerAuth: [], // Apply globally to all endpoints
-    },
-  ],
-  apis: ['./src/routes/*.js', './src/routes/**/*.js', './src/controllers/*.js'],  // Add the controllers path here
-};
-
-const swaggerSpec = swaggerJsdoc(swaggerOptions);
-
-// Set up EJS as the template engine
-app.set('view engine', 'ejs');
-app.set('views', path.join(__dirname, 'views'));
-
-app.use(express.urlencoded({ extended: true }));
-app.use(express.json());
-
-const userRoutes = require('./routes/user');
-const caretakerRoutes = require('./routes/caretakerRoutes');
-const nurseRoutes = require('./routes/nurseRoutes');
-const patientRoutes = require('./routes/patientRoutes');
-const wifiCSIRoutes = require('./routes/wifiCSI');
-const activityRecognitionRoutes = require('./routes/activityRecognition');
-const alertsRoutes = require('./routes/alerts');
-
-//patient log routes
-const patientLogRoutes = require('./routes/patientLogRoutes');
-
-app.use('/api/v1/auth', userRoutes);
-app.use('/api/v1/caretaker', caretakerRoutes);
-app.use('/api/v1/nurse', nurseRoutes);
-app.use('/api/v1/patients', patientRoutes);
-app.use('/api/v1/wifi-csi', wifiCSIRoutes);
-app.use('/api/v1/activity-recognition', activityRecognitionRoutes);
-app.use('/api/v1/alerts', alertsRoutes);
-
-//mounts patient log routes
-app.use('/api/v1/patient-logs', patientLogRoutes);
-
-
-app.use(
-  '/swaggerDocs',
-  swaggerUi.serve,
-  swaggerUi.setup(swaggerSpec, {
-    explorer: true,
-    customCssUrl:
-      'https://cdnjs.cloudflare.com/ajax/libs/swagger-ui/4.18.1/swagger-ui.min.css',
-    customJs: [
-      'https://cdnjs.cloudflare.com/ajax/libs/swagger-ui/4.18.1/swagger-ui-bundle.min.js',
-      'https://cdnjs.cloudflare.com/ajax/libs/swagger-ui/4.18.1/swagger-ui-standalone-preset.min.js'
-    ]
-  })
-);
-
-app.get('/redoc', (req, res) => {
-  res.send(`
-    <!DOCTYPE html>
-    <html>
-      <head>
-        <title>Guardian Monitor APIs</title>
-        <!-- Include the Redoc script -->
-        <script src="https://cdn.jsdelivr.net/npm/redoc@latest/bundles/redoc.standalone.js"></script>
-      </head>
-      <body>
-        <redoc spec-url="/openapi.json"></redoc> <!-- Specify OpenAPI spec URL -->
-        <script>
-          Redoc.init('/openapi.json', {}, document.querySelector('redoc'));
-        </script>
-      </body>
-    </html>
-  `);
-=======
-app.use('/api', apiLimiter);
-
-// Swagger / OpenAPI
-const openapi = require('./openapi.json');
-app.use('/swaggerDocs', swaggerUi.serve, swaggerUi.setup(openapi));
-app.get('/redoc', (_req, res) => {
-  res.send(`<!doctype html><html><head>
-    <title>Guardian API Docs</title>
-    <meta charset="utf-8"/>
-    <script src="https://cdn.redoc.ly/redoc/latest/bundles/redoc.standalone.js"></script>
-  </head><body>
-    <redoc spec-url="/swagger.json"></redoc>
-  </body></html>`);
->>>>>>> 0506bf57
-});
-app.get('/swagger.json', (_req,res)=>res.json(openapi));
-
-// Routes
-app.use('/api/v1/admin', require('./routes/adminRoutes'));
-app.use('/api/v1/users', require('./routes/userRoutes'));
-app.use('/api/v1/patients', require('./routes/patientRoutes'));
-app.use('/api/v1/credentials', require('./routes/credentialRoutes'));
-app.use('/api/v1/wifi-csi', require('./routes/wifiCSI'));
-
-// Landing
-app.get('/', (_req, res) => {
-  res.type('html').send(`<!doctype html><html><head>
-    <meta charset="utf-8"/><title>Guardian API</title>
-    <style>body{font-family:sans-serif;margin:40px}</style>
-  </head><body>
-    <h1>Welcome to Guardian API</h1>
-    <p>See <a href="/swaggerDocs">Swagger UI</a> or <a href="/redoc">ReDoc</a>.</p>
-  </body></html>`);
-});
-
-// 404 + errors
-app.use(notFound);
-app.use(errorHandler);
-
-// Start
-const PORT = process.env.PORT || 3000;
-if (process.env.NODE_ENV !== 'test') {
-  app.listen(PORT, () => console.log(`Server running on port ${PORT}`));
-}
-module.exports = app;
+require('dotenv').config();
+const express = require('express');
+const path = require('path');
+require('./config/db'); // init DB
+const { errorHandler, notFound } = require('./middleware/error');
+const rateLimit = require('express-rate-limit');
+const swaggerUi = require('swagger-ui-express');
+const swaggerJsdoc = require('swagger-jsdoc');
+
+const app = express();
+app.set('trust proxy', 1);
+app.use(express.json({ limit: '1mb' }));
+app.use(express.urlencoded({ extended: true }));
+
+// Global API rate limit
+const apiLimiter = rateLimit({
+  windowMs: 15 * 60 * 1000,
+  limit: 300,
+  standardHeaders: true,
+  legacyHeaders: false,
+  handler: (_req, res) => {
+    res.status(429).json({
+      type: 'https://docs.api/errors/too-many-requests',
+      title: 'Too Many Requests',
+      status: 429,
+      detail: 'Rate limit exceeded. Try again in 15 minutes.'
+    });
+  }
+});
+
+app.use('/api', apiLimiter);
+
+// Swagger / OpenAPI
+const openapi = require('./openapi.json');
+app.use('/swaggerDocs', swaggerUi.serve, swaggerUi.setup(openapi));
+app.get('/redoc', (_req, res) => {
+  res.send(`<!doctype html><html><head>
+    <title>Guardian API Docs</title>
+    <meta charset="utf-8"/>
+    <script src="https://cdn.redoc.ly/redoc/latest/bundles/redoc.standalone.js"></script>
+  </head><body>
+    <redoc spec-url="/swagger.json"></redoc>
+  </body></html>`);
+});
+app.get('/swagger.json', (_req,res)=>res.json(openapi));
+
+// Routes
+app.use('/api/v1/admin', require('./routes/adminRoutes'));
+app.use('/api/v1/users', require('./routes/userRoutes'));
+app.use('/api/v1/patients', require('./routes/patientRoutes'));
+app.use('/api/v1/credentials', require('./routes/credentialRoutes'));
+app.use('/api/v1/wifi-csi', require('./routes/wifiCSI'));
+app.use('/api/v1/patient-logs', require('./routes/patientLogRoutes'));
+
+// Landing
+app.get('/', (_req, res) => {
+  res.type('html').send(`<!doctype html><html><head>
+    <meta charset="utf-8"/><title>Guardian API</title>
+    <style>body{font-family:sans-serif;margin:40px}</style>
+  </head><body>
+    <h1>Welcome to Guardian API</h1>
+    <p>See <a href="/swaggerDocs">Swagger UI</a> or <a href="/redoc">ReDoc</a>.</p>
+  </body></html>`);
+});
+
+// 404 + errors
+app.use(notFound);
+app.use(errorHandler);
+
+// Start
+const PORT = process.env.PORT || 3000;
+if (process.env.NODE_ENV !== 'test') {
+  app.listen(PORT, () => console.log(`Server running on port ${PORT}`));
+}
+module.exports = app;